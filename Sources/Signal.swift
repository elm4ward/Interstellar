// Signal.swift
//
// Copyright (c) 2015 Jens Ravens (http://jensravens.de)
//
// Permission is hereby granted, free of charge, to any person obtaining a copy
// of this software and associated documentation files (the "Software"), to deal
// in the Software without restriction, including without limitation the rights
// to use, copy, modify, merge, publish, distribute, sublicense, and/or sell
// copies of the Software, and to permit persons to whom the Software is
// furnished to do so, subject to the following conditions:
//
// The above copyright notice and this permission notice shall be included in
// all copies or substantial portions of the Software.
//
// THE SOFTWARE IS PROVIDED "AS IS", WITHOUT WARRANTY OF ANY KIND, EXPRESS OR
// IMPLIED, INCLUDING BUT NOT LIMITED TO THE WARRANTIES OF MERCHANTABILITY,
// FITNESS FOR A PARTICULAR PURPOSE AND NONINFRINGEMENT. IN NO EVENT SHALL THE
// AUTHORS OR COPYRIGHT HOLDERS BE LIABLE FOR ANY CLAIM, DAMAGES OR OTHER
// LIABILITY, WHETHER IN AN ACTION OF CONTRACT, TORT OR OTHERWISE, ARISING FROM,
// OUT OF OR IN CONNECTION WITH THE SOFTWARE OR THE USE OR OTHER DEALINGS IN
// THE SOFTWARE.

/**
    A Signal is value that will or will not contain a value in the future (just
    like the concept of futures). In contrast to futures, the value of a signal
    can change at any time.

    Use next to subscribe to .Success updates, .error for .Error updates and 
    update to update the current value of the signal.

        let text = Signal<String>()

        text.next { string in
            println("Hello \(string)")
        }

        text.update(.Success("World"))

*/
import Foundation
#if os(Linux)
    import Glibc
#else
    import Darwin
#endif

public final class Signal<T> {
    
    private var value: Result<T>?
    private var callbacks: [Result<T> -> Void] = []
    private let mutex = Mutex()
    
    /// Automatically infer the type of the signal from the argument.
    public convenience init(_ value: T){
        self.init()
        self.value = .Success(value)
    }
    
    public init() {

    }
    
    /**
        Transform the signal into another signal using a function.
    */
    public func map<U>(f: T -> U) -> Signal<U> {
        let signal = Signal<U>()
        subscribe { result in
            signal.update(result.map(f))
        }
        return signal
    }
    
    /**
        Transform the signal into another signal using a function.
    */
    public func flatMap<U>(f: T -> Result<U>) -> Signal<U> {
        let signal = Signal<U>()
        subscribe { result in
            signal.update(result.flatMap(f))
        }
        return signal
    }
    
    /**
    Transform the signal into another signal using a function.
    */
    public func flatMap<U>(f: T throws -> U) -> Signal<U> {
        let signal = Signal<U>()
        subscribe { result in
            signal.update(result.flatMap(f))
        }
        return signal
    }
    
    /**
        Transform the signal into another signal using a function.
    */
    public func flatMap<U>(f: (T, (Result<U>->Void))->Void) -> Signal<U> {
        let signal = Signal<U>()
        subscribe { result in
            result.flatMap(f)(signal.update)
        }
        return signal
    }
    
    /**
        Transform the signal into another signal using a function, return the
        value of the inner signal
    */
    public func flatMap<U>(f: (T -> Signal<U>)) -> Signal<U> {
        let signal = Signal<U>()
        subscribe { result in
            switch(result) {
            case let .Success(value):
                let innerSignal = f(value)
                innerSignal.subscribe { innerResult in
                    signal.update(innerResult)
                }
            case let .Error(error):
                signal.update(.Error(error))
            }
        }
        return signal
    }
    
    /**
        Call a function with the result as an argument. Use this if the function should be
        executed no matter if the signal is a success or not.
        This method can also be used to convert an .Error into a .Success which might be handy
        for retry logic.
    */
    public func ensure<U>(f: (Result<T>, (Result<U>->Void))->Void) -> Signal<U> {
        let signal = Signal<U>()
        subscribe { result in
            f(result) { signal.update($0) }
        }
        return signal
    }
    
    /**
        Subscribe to the changes of this signal (.Error and .Success).
        This method is chainable.
    */
    public func subscribe(f: Result<T> -> Void) -> Signal<T> {
        if let value = value {
            f(value)
        }
        mutex.lock {
            callbacks.append(f)
        }
        return self
    }
    
    public func filter(f: T -> Bool) -> Signal<T>{
        let signal = Signal<T>()
        subscribe { result in
            switch(result) {
            case let .Success(value):
                if f(value) {
                    signal.update(result)
                }
            case let .Error(error): signal.update(.Error(error))
            }
        }
        return signal
    }
    
    /**
        Subscribe to the changes of this signal (.Success only).
        This method is chainable.
    */
    public func next(g: T -> Void) -> Signal<T> {
        subscribe { result in
            switch(result) {
            case let .Success(value): g(value)
            case .Error(_): return
            }
        }
        return self
    }
    
    /**
        Subscribe to the changes of this signal (.Error only).
        This method is chainable.
    */
    public func error(g: ErrorType -> Void) -> Signal<T> {
        subscribe { result in
            switch(result) {
            case .Success(_): return
            case let .Error(error): g(error)
            }
        }
        return self
    }
    
    /**
        Merge another signal into the current signal. This creates a signal that is
        a success if both source signals are a success. The value of the signal is a
        Tuple of the values of the contained signals.
    
            let signal = Signal("Hello").merge(Signal("World"))
            signal.value! == ("Hello", "World")
    
    */
    public func merge<U>(merge: Signal<U>) -> Signal<(T,U)> {
        let signal = Signal<(T,U)>()
        self.next { a in
            if let b = merge.peek() {
                signal.update(.Success((a,b)))
            }
        }
        merge.next { b in
            if let a = self.peek() {
                signal.update(.Success((a,b)))
            }
        }
        let errorHandler = { (error: ErrorType) in
            signal.update(.Error(error))
        }
        self.error(errorHandler)
        merge.error(errorHandler)
        return signal
    }
    
    /**
        Update the content of the signal. This will notify all subscribers of this signal
        about the new value.
    */
    public func update(result: Result<T>) {
        mutex.lock {
            value = result
            callbacks.forEach{$0(result)}
        }
    }
    
    /**
     Update the content of the signal. This will notify all subscribers of this signal
     about the new value.
     */
    public func update(value: T) {
        update(.Success(value))
    }
    
    /**
     Update the content of the signal. This will notify all subscribers of this signal
     about the new value.
     */
    public func update(error: ErrorType) {
        update(.Error(error))
    }
    
    /**
        Direct access to the content of the signal as an optional. If the result was a success,
        the optional will contain the value of the result.
    */
    public func peek() -> T? {
        return value?.value
    }
}

<<<<<<< HEAD
extension Signal {
    func observable() -> Observable<Result<T>> {
        let observable = Observable<Result<T>>()
        subscribe(observable.update)
        return observable
=======

private class Mutex {
    private var mutex = pthread_mutex_t()

    init() {
        pthread_mutex_init(&mutex, nil)
    }

    deinit {
        pthread_mutex_destroy(&mutex)
    }

    func lock() -> Int32 {
        return pthread_mutex_lock(&mutex)
    }

    func unlock() -> Int32 {
        return pthread_mutex_unlock(&mutex)
    }

    func lock(@noescape closure: () -> Void) {
        let status = lock()
        assert(status == 0, "pthread_mutex_lock: \(strerror(status))")
        defer { unlock() }
        closure()
>>>>>>> aef098d3
    }
}<|MERGE_RESOLUTION|>--- conflicted
+++ resolved
@@ -259,13 +259,14 @@
     }
 }
 
-<<<<<<< HEAD
 extension Signal {
     func observable() -> Observable<Result<T>> {
         let observable = Observable<Result<T>>()
         subscribe(observable.update)
         return observable
-=======
+    }
+}
+
 
 private class Mutex {
     private var mutex = pthread_mutex_t()
@@ -291,6 +292,5 @@
         assert(status == 0, "pthread_mutex_lock: \(strerror(status))")
         defer { unlock() }
         closure()
->>>>>>> aef098d3
     }
 }