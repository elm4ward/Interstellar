// Result.swift
//
// Copyright (c) 2015 Jens Ravens (http://jensravens.de)
//
// Permission is hereby granted, free of charge, to any person obtaining a copy
// of this software and associated documentation files (the "Software"), to deal
// in the Software without restriction, including without limitation the rights
// to use, copy, modify, merge, publish, distribute, sublicense, and/or sell
// copies of the Software, and to permit persons to whom the Software is
// furnished to do so, subject to the following conditions:
//
// The above copyright notice and this permission notice shall be included in
// all copies or substantial portions of the Software.
//
// THE SOFTWARE IS PROVIDED "AS IS", WITHOUT WARRANTY OF ANY KIND, EXPRESS OR
// IMPLIED, INCLUDING BUT NOT LIMITED TO THE WARRANTIES OF MERCHANTABILITY,
// FITNESS FOR A PARTICULAR PURPOSE AND NONINFRINGEMENT. IN NO EVENT SHALL THE
// AUTHORS OR COPYRIGHT HOLDERS BE LIABLE FOR ANY CLAIM, DAMAGES OR OTHER
// LIABILITY, WHETHER IN AN ACTION OF CONTRACT, TORT OR OTHERWISE, ARISING FROM,
// OUT OF OR IN CONNECTION WITH THE SOFTWARE OR THE USE OR OTHER DEALINGS IN
// THE SOFTWARE.

/// This protocol works as a placeholder for Swift2's ErrorType protocol.
public protocol ErrorType {
    
}

/// NSError conforms to ErrorType. This is done automatically in Swift2.
extension NSError: ErrorType {
    
}

/**
    A result contains the result of a computation or task. It might be either successfull
    with an attached value or a failure with an attached error (which conforms to Swift 2's
    ErrorType). You can read more about the implementation in
    [this blog post](http://jensravens.de/a-swifter-way-of-handling-errors/).
    
    Due to a limitation in Swift 1.2 a Box type is needed to wrap the contents of a .Success.

        let result = Result.Success(Box("Hello"))

    This will no longer be needed in Swift 2.
*/
public enum Result<T> {
<<<<<<< HEAD
    case Success(T)
    case Error(NSError)
=======
    case Success(Box<T>)
    case Error(ErrorType)
>>>>>>> 2ff1f3ef
    
    /**
        Transform a result into another result using a function. If the result was an error,
        the function will not be executed and the error returned instead.
    */
    public func map<U>(f: T -> U) -> Result<U> {
        switch self {
        case let .Success(v): return .Success(f(v))
        case let .Error(error): return .Error(error)
        }
    }
    
    /**
        Transform a result into another result using a function. If the result was an error,
        the function will not be executed and the error returned instead.
    */
    public func map<U>(f:(T, (U->Void))->Void) -> (Result<U>->Void)->Void {
        return { g in
            switch self {
            case let .Success(v): f(v){ transformed in
                    g(.Success(transformed))
                }
            case let .Error(error): g(.Error(error))
            }
        }
    }
    
    /**
        Transform a result into another result using a function. If the result was an error,
        the function will not be executed and the error returned instead.
    */
    public func bind<U>(f: T -> Result<U>) -> Result<U> {
        switch self {
        case let .Success(v): return f(v)
        case let .Error(error): return .Error(error)
        }
    }
    
    /**
        Transform a result into another result using a function. If the result was an error,
        the function will not be executed and the error returned instead.
    */
    public func bind<U>(f:(T, (Result<U>->Void))->Void) -> (Result<U>->Void)->Void {
        return { g in
            switch self {
            case let .Success(v): f(v, g)
            case let .Error(error): g(.Error(error))
            }
        }
    }
    
    /** 
        Call a function with the result as an argument. Use this if the function should be
        executed no matter if the result was a success or not.
    */
    public func ensure<U>(f: Result<T> -> Result<U>) -> Result<U> {
        return f(self)
    }
    
    /**
        Call a function with the result as an argument. Use this if the function should be
        executed no matter if the result was a success or not.
    */
    public func ensure<U>(f:(Result<T>, (Result<U>->Void))->Void) -> (Result<U>->Void)->Void {
        return { g in
            f(self, g)
        }
    }
    
    /**
        Direct access to the content of the result as an optional. If the result was a success,
        the optional will contain the value of the result.
    */
    public var value: T? {
        switch self {
        case let .Success(v): return v
        case .Error(_): return nil
        }
    }
}<|MERGE_RESOLUTION|>--- conflicted
+++ resolved
@@ -20,36 +20,16 @@
 // OUT OF OR IN CONNECTION WITH THE SOFTWARE OR THE USE OR OTHER DEALINGS IN
 // THE SOFTWARE.
 
-/// This protocol works as a placeholder for Swift2's ErrorType protocol.
-public protocol ErrorType {
-    
-}
-
-/// NSError conforms to ErrorType. This is done automatically in Swift2.
-extension NSError: ErrorType {
-    
-}
 
 /**
     A result contains the result of a computation or task. It might be either successfull
     with an attached value or a failure with an attached error (which conforms to Swift 2's
     ErrorType). You can read more about the implementation in
     [this blog post](http://jensravens.de/a-swifter-way-of-handling-errors/).
-    
-    Due to a limitation in Swift 1.2 a Box type is needed to wrap the contents of a .Success.
-
-        let result = Result.Success(Box("Hello"))
-
-    This will no longer be needed in Swift 2.
 */
 public enum Result<T> {
-<<<<<<< HEAD
     case Success(T)
-    case Error(NSError)
-=======
-    case Success(Box<T>)
     case Error(ErrorType)
->>>>>>> 2ff1f3ef
     
     /**
         Transform a result into another result using a function. If the result was an error,
